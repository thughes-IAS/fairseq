# Copyright (c) Facebook, Inc. and its affiliates.
#
# This source code is licensed under the MIT license found in the
# LICENSE file in the root directory of this source tree.

import contextlib
import copy
import importlib.util
import logging
import math
import os
import sys
import warnings
from collections import defaultdict
from itertools import accumulate
from typing import Callable, Dict, List, Optional

import numpy as np
import torch
import torch.nn.functional as F
from fairseq.logging.meters import safe_round
from fairseq.modules import gelu, gelu_accurate
from fairseq.modules.multihead_attention import MultiheadAttention
from torch import Tensor

try:
    from amp_C import multi_tensor_l2norm
    multi_tensor_l2norm_available = True
except ImportError:
    multi_tensor_l2norm_available = False


logger = logging.getLogger(__name__)


def split_paths(paths: str) -> List[str]:
    return paths.split(os.pathsep) if "://" not in paths else paths.split("|")


def load_ensemble_for_inference(filenames, task, model_arg_overrides=None):
    from fairseq import checkpoint_utils

    deprecation_warning(
        "utils.load_ensemble_for_inference is deprecated. "
        "Please use checkpoint_utils.load_model_ensemble instead."
    )
    return checkpoint_utils.load_model_ensemble(
        filenames, arg_overrides=model_arg_overrides, task=task
    )


def apply_to_sample(f, sample):
    if hasattr(sample, '__len__') and len(sample) == 0:
        return {}

    def _apply(x):
        if torch.is_tensor(x):
            return f(x)
        elif isinstance(x, dict):
            return {key: _apply(value) for key, value in x.items()}
        elif isinstance(x, list):
            return [_apply(x) for x in x]
        elif isinstance(x, tuple):
            return tuple(_apply(x) for x in x)
        elif isinstance(x, set):
            return {_apply(x) for x in x}
        else:
            return x

    return _apply(sample)


def move_to_cuda(sample):
    def _move_to_cuda(tensor):
        return tensor.cuda()

    return apply_to_sample(_move_to_cuda, sample)


def move_to_cpu(sample):
    def _move_to_cpu(tensor):
        # PyTorch has poor support for half tensors (float16) on CPU.
        # Move any such tensors to float32.
        if tensor.dtype in {torch.bfloat16, torch.float16}:
            tensor = tensor.to(dtype=torch.float32)
        return tensor.cpu()

    return apply_to_sample(_move_to_cpu, sample)


def get_incremental_state(
    module: MultiheadAttention,
    incremental_state: Optional[Dict[str, Dict[str, Optional[Tensor]]]],
    key: str,
) -> Optional[Dict[str, Optional[Tensor]]]:
    """Helper for getting incremental state for an nn.Module."""
    return module.get_incremental_state(incremental_state, key)


def set_incremental_state(
    module: MultiheadAttention,
    incremental_state: Optional[Dict[str, Dict[str, Optional[Tensor]]]],
    key: str,
    value: Dict[str, Optional[Tensor]],
) -> Optional[Dict[str, Dict[str, Optional[Tensor]]]]:
    """Helper for setting incremental state for an nn.Module."""
    if incremental_state is not None:
        result = module.set_incremental_state(incremental_state, key, value)
        if result is not None:
            incremental_state = result
    return incremental_state


def load_align_dict(replace_unk):


    if replace_unk is None:
        align_dict = None
    elif isinstance(replace_unk, str) and len(replace_unk) > 0:
        # Load alignment dictionary for unknown word replacement if it was passed as an argument.
        align_dict = {}
        with open(replace_unk, "r") as f:
            for line in f:
                cols = line.split()
                align_dict[cols[0]] = cols[1]
    else:
        # No alignment dictionary provided but we still want to perform unknown word replacement by copying the
        # original source word.
        align_dict = {}
    return align_dict


def print_embed_overlap(embed_dict, vocab_dict):
    embed_keys = set(embed_dict.keys())
    vocab_keys = set(vocab_dict.symbols)
    overlap = len(embed_keys & vocab_keys)
    logger.info("found {}/{} types in embedding file".format(overlap, len(vocab_dict)))


def parse_embedding(embed_path):
    """Parse embedding text file into a dictionary of word and embedding tensors.

    The first line can have vocabulary size and dimension. The following lines
    should contain word and embedding separated by spaces.

    Example:
        2 5
        the -0.0230 -0.0264  0.0287  0.0171  0.1403
        at -0.0395 -0.1286  0.0275  0.0254 -0.0932
    """
    embed_dict = {}
    with open(embed_path) as f_embed:
        next(f_embed)  # skip header
        for line in f_embed:
            pieces = line.rstrip().split(" ")
            embed_dict[pieces[0]] = torch.Tensor(
                [float(weight) for weight in pieces[1:]]
            )
    return embed_dict


def load_embedding(embed_dict, vocab, embedding):
    for idx in range(len(vocab)):
        token = vocab[idx]
        if token in embed_dict:
            embedding.weight.data[idx] = embed_dict[token]
    return embedding


def replace_unk(hypo_str, src_str, alignment, align_dict, unk):
    from fairseq import tokenizer

    # Tokens are strings here
    hypo_tokens = tokenizer.tokenize_line(hypo_str)
    # TODO: Very rare cases where the replacement is '<eos>' should be handled gracefully
    src_tokens = tokenizer.tokenize_line(src_str) + ["<eos>"]


    for i, ht in enumerate(hypo_tokens):
        if ht == unk:

<<<<<<< HEAD
            src_token = src_tokens[alignment[i]]
            # Either take the corresponding value in the aligned dictionary or just copy the original value.
            hypo_tokens[i] = align_dict.get(src_token, src_token)
=======
            # import ipdb;ipdb.set_trace()
            try:
                src_token= src_tokens[alignment[i][0]]
            except IndexError:
                src_token = unk



            hypo_tokens[i] =src_token



            # try:
                # src_token = src_tokens[alignment[i][0]]
            # except IndexError:
                # src_token = unk
            # # Either take the corresponding value in the aligned dictionary or just copy the original value.
            # hypo_tokens[i] = align_dict.get(src_token, src_token)
>>>>>>> 1ae059ed
    return " ".join(hypo_tokens)


def post_process_prediction(
    hypo_tokens, src_str, alignment, align_dict, tgt_dict, remove_bpe=None, extra_symbols_to_ignore=None
):
    hypo_str = tgt_dict.string(hypo_tokens, remove_bpe, extra_symbols_to_ignore=extra_symbols_to_ignore)







    if align_dict is not None:
        hypo_str = replace_unk(
            hypo_str, src_str, alignment, align_dict, tgt_dict.unk_string()
        )
    if align_dict is not None or remove_bpe is not None:
        # Convert back to tokens for evaluating with unk replacement or without BPE
        # Note that the dictionary can be modified inside the method.
        hypo_tokens = tgt_dict.encode_line(hypo_str, add_if_not_exist=True)
    return hypo_tokens, hypo_str, alignment


def make_positions(tensor, padding_idx: int, onnx_trace: bool = False):
    """Replace non-padding symbols with their position numbers.

    Position numbers begin at padding_idx+1. Padding symbols are ignored.
    """
    # The series of casts and type-conversions here are carefully
    # balanced to both work with ONNX export and XLA. In particular XLA
    # prefers ints, cumsum defaults to output longs, and ONNX doesn't know
    # how to handle the dtype kwarg in cumsum.
    mask = tensor.ne(padding_idx).int()
    return (torch.cumsum(mask, dim=1).type_as(mask) * mask).long() + padding_idx


def strip_pad(tensor, pad):
    return tensor[tensor.ne(pad)]


def buffered_arange(max):
    if not hasattr(buffered_arange, "buf"):
        buffered_arange.buf = torch.LongTensor()
    if max > buffered_arange.buf.numel():
        buffered_arange.buf.resize_(max)
        torch.arange(max, out=buffered_arange.buf)
    return buffered_arange.buf[:max]


def convert_padding_direction(
    src_tokens, padding_idx, right_to_left: bool = False, left_to_right: bool = False
):
    assert right_to_left ^ left_to_right
    pad_mask = src_tokens.eq(padding_idx)
    if not pad_mask.any():
        # no padding, return early
        return src_tokens
    if left_to_right and not pad_mask[:, 0].any():
        # already right padded
        return src_tokens
    if right_to_left and not pad_mask[:, -1].any():
        # already left padded
        return src_tokens
    max_len = src_tokens.size(1)
    buffered = torch.empty(0).long()
    if max_len > 0:
        torch.arange(max_len, out=buffered)
    range = buffered.type_as(src_tokens).expand_as(src_tokens)
    num_pads = pad_mask.long().sum(dim=1, keepdim=True)
    if right_to_left:
        index = torch.remainder(range - num_pads, max_len)
    else:
        index = torch.remainder(range + num_pads, max_len)
    return src_tokens.gather(1, index)


def item(tensor):
    if hasattr(tensor, "item"):
        return tensor.item()
    if hasattr(tensor, "__getitem__"):
        return tensor[0]
    return tensor


def multi_tensor_total_norm(grads, chunk_size=2048*32) -> torch.Tensor:
    per_device_grads = {}
    norms = []
    for grad in grads:
        device = grad.device
        cur_device_grads = per_device_grads.get(device)
        if cur_device_grads is None:
            cur_device_grads = []
            per_device_grads[device] = cur_device_grads
        cur_device_grads.append(grad)
    for device in per_device_grads.keys():
        cur_device_grads = per_device_grads[device]
        if device.type == "cuda":
            # TODO(msb) return has_inf
            has_inf = torch.zeros((1, 1), dtype=torch.int, device=device)
            with torch.cuda.device(device):
                norm = multi_tensor_l2norm(chunk_size, has_inf, [cur_device_grads], False)
                norms.append(norm[0])
        else:
            norms += [torch.norm(g, p=2, dtype=torch.float32) for g in cur_device_grads]
    total_norm = torch.norm(torch.stack(norms))
    return total_norm


def clip_grad_norm_(params, max_norm, aggregate_norm_fn=None) -> torch.Tensor:
    if isinstance(params, torch.Tensor):
        params = [params]
    params = list(params)
    grads = [p.grad.detach() for p in filter(lambda p: p.grad is not None, params)]
    if len(grads) == 0:
        if len(params) > 0:
            return params[0].new_tensor(0.)
        else:
            return torch.tensor(0.)

    if len(grads) == 1:
        total_norm = torch.norm(grads[0], p=2, dtype=torch.float32)
    else:
        if multi_tensor_l2norm_available:
            total_norm = multi_tensor_total_norm(grads)
        else:
            warnings.warn(
                "amp_C fused kernels unavailable, disabling multi_tensor_l2norm; "
                "you may get better performance by installing NVIDIA's apex library"
            )
            total_norm = torch.norm(
                torch.stack([torch.norm(g, p=2, dtype=torch.float32) for g in grads])
            )

    if aggregate_norm_fn is not None:
        total_norm = aggregate_norm_fn(total_norm)

    if max_norm > 0:
        max_norm = float(max_norm)
        clip_coef = (max_norm / (total_norm + 1e-6)).clamp_(max=1)
        for g in grads:
            g.mul_(clip_coef)
    return total_norm


def fill_with_neg_inf(t):
    """FP16-compatible function that fills a tensor with -inf."""
    return t.float().fill_(float("-inf")).type_as(t)


def _match_types(arg1, arg2):
    """Convert the numerical argument to the same type as the other argument"""

    def upgrade(arg_number, arg_structure):
        if isinstance(arg_structure, tuple):
            return tuple([arg_number] * len(arg_structure))
        elif isinstance(arg_structure, dict):
            arg = copy.deepcopy(arg_structure)
            for k in arg:
                arg[k] = upgrade(arg_number, arg_structure[k])
            return arg
        else:
            return arg_number

    if isinstance(arg1, float) or isinstance(arg1, int):
        return upgrade(arg1, arg2), arg2
    elif isinstance(arg2, float) or isinstance(arg2, int):
        return arg1, upgrade(arg2, arg1)

    return arg1, arg2


def resolve_max_positions(*args):
    """Resolve max position constraints from multiple sources."""

    def map_value_update(d1, d2):
        updated_value = copy.deepcopy(d1)
        for key in d2:
            if key not in updated_value:
                updated_value[key] = d2[key]
            else:
                updated_value[key] = min(d1[key], d2[key])
        return updated_value

    def nullsafe_min(l):
        minim = None
        for item in l:
            if minim is None:
                minim = item
            elif item is not None and item < minim:
                minim = item
        return minim

    max_positions = None
    for arg in args:
        if max_positions is None:
            max_positions = arg
        elif arg is not None:
            max_positions, arg = _match_types(max_positions, arg)
            if isinstance(arg, float) or isinstance(arg, int):
                max_positions = min(max_positions, arg)
            elif isinstance(arg, dict):
                max_positions = map_value_update(max_positions, arg)
            else:
                max_positions = tuple(map(nullsafe_min, zip(max_positions, arg)))

    return max_positions


def import_user_module(args):
    module_path = getattr(args, "user_dir", None)
    if module_path is not None:
        module_path = os.path.abspath(args.user_dir)
        if not os.path.exists(module_path):
            fairseq_rel_path = os.path.join(
                os.path.dirname(__file__), "..", args.user_dir
            )
            if os.path.exists(fairseq_rel_path):
                module_path = fairseq_rel_path
        module_parent, module_name = os.path.split(module_path)

        if module_name not in sys.modules:
            sys.path.insert(0, module_parent)
            importlib.import_module(module_name)


def softmax(x, dim: int, onnx_trace: bool = False):
    if onnx_trace:
        return F.softmax(x.float(), dim=dim)
    else:
        return F.softmax(x, dim=dim, dtype=torch.float32)


def log_softmax(x, dim: int, onnx_trace: bool = False):
    if onnx_trace:
        return F.log_softmax(x.float(), dim=dim)
    else:
        return F.log_softmax(x, dim=dim, dtype=torch.float32)


def get_perplexity(loss, round=2, base=2):
    if loss is None:
        return 0.
    try:
        return safe_round(base ** loss, round)
    except OverflowError:
        return float('inf')


def deprecation_warning(message, stacklevel=3):
    # don't use DeprecationWarning, since it's ignored by default
    warnings.warn(message, stacklevel=stacklevel)


def get_activation_fn(activation: str) -> Callable:
    """ Returns the activation function corresponding to `activation` """
    if activation == "relu":
        return F.relu
    elif activation == "gelu":
        return gelu
    elif activation == "gelu_fast":
        deprecation_warning(
            "--activation-fn=gelu_fast has been renamed to gelu_accurate"
        )
        return gelu_accurate
    elif activation == "gelu_accurate":
        return gelu_accurate
    elif activation == "tanh":
        return torch.tanh
    elif activation == "linear":
        return lambda x: x
    else:
        raise RuntimeError("--activation-fn {} not supported".format(activation))


def get_available_activation_fns() -> List:
    return [
        "relu",
        "gelu",
        "gelu_fast",  # deprecated
        "gelu_accurate",
        "tanh",
        "linear",
    ]


@contextlib.contextmanager
def eval(model):
    is_training = model.training
    model.eval()
    yield
    model.train(is_training)


def has_parameters(module):
    try:
        next(module.parameters())
        return True
    except StopIteration:
        return False


def set_torch_seed(seed):
    # Set seed based on args.seed and the update number so that we get
    # reproducible results when resuming from checkpoints
    assert isinstance(seed, int)
    torch.manual_seed(seed)
    torch.cuda.manual_seed(seed)


@contextlib.contextmanager
def with_torch_seed(seed):
    assert isinstance(seed, int)
    rng_state = torch.get_rng_state()
    cuda_rng_state = torch.cuda.get_rng_state()
    set_torch_seed(seed)
    yield
    torch.set_rng_state(rng_state)
    torch.cuda.set_rng_state(cuda_rng_state)


def parse_alignment(line):
    """
    Parses a single line from the alingment file.

    Args:
        line (str): String containing the alignment of the format:
            <src_idx_1>-<tgt_idx_1> <src_idx_2>-<tgt_idx_2> ..
            <src_idx_m>-<tgt_idx_m>. All indices are 0 indexed.

    Returns:
        torch.IntTensor: packed alignments of shape (2 * m).
    """
    alignments = line.strip().split()
    parsed_alignment = torch.IntTensor(2 * len(alignments))
    for idx, alignment in enumerate(alignments):
        src_idx, tgt_idx = alignment.split("-")
        parsed_alignment[2 * idx] = int(src_idx)
        parsed_alignment[2 * idx + 1] = int(tgt_idx)
    return parsed_alignment


def get_token_to_word_mapping(tokens, exclude_list):
    n = len(tokens)
    word_start = [int(token not in exclude_list) for token in tokens]
    word_idx = list(accumulate(word_start))
    token_to_word = {i: word_idx[i] for i in range(n)}
    return token_to_word


def extract_hard_alignment(attn, src_sent, tgt_sent, pad, eos):
    tgt_valid = ((tgt_sent != pad) & (tgt_sent != eos)).nonzero().squeeze(dim=-1)
    src_invalid = ((src_sent == pad) | (src_sent == eos)).nonzero().squeeze(dim=-1)
    src_token_to_word = get_token_to_word_mapping(src_sent, [eos, pad])
    tgt_token_to_word = get_token_to_word_mapping(tgt_sent, [eos, pad])
    alignment = []
    if len(tgt_valid) != 0 and len(src_invalid) < len(src_sent):
        attn_valid = attn[tgt_valid]
        attn_valid[:, src_invalid] = float("-inf")
        _, src_indices = attn_valid.max(dim=1)
        for tgt_idx, src_idx in zip(tgt_valid, src_indices):
            alignment.append(
                (
                    src_token_to_word[src_idx.item()] - 1,
                    tgt_token_to_word[tgt_idx.item()] - 1,
                )
            )
    return alignment


def new_arange(x, *size):
    """
    Return a Tensor of `size` filled with a range function on the device of x.
    If size is empty, using the size of the variable x.
    """
    if len(size) == 0:
        size = x.size()
    return torch.arange(size[-1], device=x.device).expand(*size).contiguous()


def get_tpu_device(args):
    import torch_xla.core.xla_model as xm
    return xm.xla_device()


class CudaEnvironment(object):
    def __init__(self):
        cur_device = torch.cuda.current_device()
        prop = torch.cuda.get_device_properties("cuda:{}".format(cur_device))
        self.name = prop.name
        self.major = prop.major
        self.minor = prop.minor
        self.total_memory_in_GB = prop.total_memory / 1024 / 1024 / 1024

    @staticmethod
    def pretty_print_cuda_env_list(cuda_env_list):
        """
        Given a list of CudaEnviorments, pretty print them
        """
        num_workers = len(cuda_env_list)
        center = "CUDA enviroments for all {} workers".format(num_workers)
        banner_len = 40 - len(center) // 2
        first_line = "*" * banner_len + center + "*" * banner_len
        logger.info(first_line)
        for r, env in enumerate(cuda_env_list):
            logger.info(
                "rank {:3d}: ".format(r)
                + "capabilities = {:2d}.{:<2d} ; ".format(env.major, env.minor)
                + "total memory = {:.3f} GB ; ".format(env.total_memory_in_GB)
                + "name = {:40s}".format(env.name)
            )
        logger.info(first_line)<|MERGE_RESOLUTION|>--- conflicted
+++ resolved
@@ -178,31 +178,16 @@
 
     for i, ht in enumerate(hypo_tokens):
         if ht == unk:
-
-<<<<<<< HEAD
-            src_token = src_tokens[alignment[i]]
-            # Either take the corresponding value in the aligned dictionary or just copy the original value.
-            hypo_tokens[i] = align_dict.get(src_token, src_token)
-=======
-            # import ipdb;ipdb.set_trace()
             try:
                 src_token= src_tokens[alignment[i][0]]
             except IndexError:
-                src_token = unk
+                src_token = ''
 
 
 
             hypo_tokens[i] =src_token
 
 
-
-            # try:
-                # src_token = src_tokens[alignment[i][0]]
-            # except IndexError:
-                # src_token = unk
-            # # Either take the corresponding value in the aligned dictionary or just copy the original value.
-            # hypo_tokens[i] = align_dict.get(src_token, src_token)
->>>>>>> 1ae059ed
     return " ".join(hypo_tokens)
 
 
