--- conflicted
+++ resolved
@@ -182,19 +182,11 @@
                 src_token= src_tokens[alignment[i][0]]
             except IndexError:
                 src_token = ''
-<<<<<<< HEAD
-
-
-=======
->>>>>>> 666a66fa
 
             hypo_tokens[i] =src_token
 
 
-<<<<<<< HEAD
-=======
-
->>>>>>> 666a66fa
+
     return " ".join(hypo_tokens)
 
 
